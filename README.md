<!-- README.md – Drift-Cop ⚔️👁‍🗨 -->
<p align="center">
  <strong>DriftCop.</strong><br/>
  The <em>ultrafast-fast</em> security cop keeping your MCP servers locked-in and locked-down.
</p>

<p align="center">
  <a href="https://github.com/your-org/drift-cop/actions"><img src="https://img.shields.io/github/actions/workflow/status/your-org/drift-cop/ci.yml?style=for-the-badge&label=CI%20&%20Tests" alt="CI Status"></a>
  <a href="https://www.npmjs.com/package/drift-cop"><img src="https://img.shields.io/npm/v/drift-cop?style=for-the-badge" alt="npm version"></a>
  <a href="https://github.com/your-org/drift-cop/blob/main/LICENSE"><img src="https://img.shields.io/github/license/your-org/drift-cop?style=for-the-badge" alt="License"></a>
  <a href="https://twitter.com/intent/tweet?text=Meet%20Drift-Cop%20%E2%80%94%20the%20MCP%20drift-busting%20security%20bot!&url=https://github.com/your-org/drift-cop"><img src="https://img.shields.io/badge/Tweet-Spread%20the%20Word-1DA1F2?style=for-the-badge&logo=twitter" alt="Tweet"></a>
</p>

---
## 🎯 What is DriftCop?

Drift-Cop is your Enterprise grade MCP security scanner based CLI + live dashboard that spots dangerous drift in AI tools. It spots injection hacks, and CVEs, signs every change in SigStore. Drift-Cop is designed to help AI developers and InfoSec organizations identify, track, and mitigate security vulnerabilities in MCP server implementations they use from external untrusted sources. 

## 🔥 Why Drift-Cop?

1. **Spot the Drift _instantly_** – Diff every manifest, dependency and workspace change against golden baselines in real-time.  
2. **Attack-aware Scanning** – Rug-pull, typosquat, supply-chain & prompt-injection rules baked-in and update daily.  
3. **Actionable Autopilot** – AI-generated fixes, PR suggestions and Slack/SIEM alerts 🚨.  
4. **Two-Piece Powerhouse** – Lightweight CLI + Cloud Control-Plane give you end-to-end coverage without vendor lock-in.  

> “We caught an auth-bypass typo _before_ it hit production. Drift-Cop paid for itself on day one.” – _A Very Happy DevOps Lead_

---

<<<<<<< HEAD
<div align="center">
  <img src="logos/driftcopdashboard.gif" alt="Drift Cop Dashboard in Action" width="800">
</div>

## 🎥 Demo Video

<div align="center">
  <iframe width="800" height="450" src="https://www.youtube.com/embed/ZJ-OocWpu44?si=Va2HfpNcA5Ba9Lbf" title="Drift-Cop Demo Video" frameborder="0" allow="accelerometer; autoplay; clipboard-write; encrypted-media; gyroscope; picture-in-picture; web-share" referrerpolicy="strict-origin-when-cross-origin" allowfullscreen></iframe>
  <p><em>Watch the Drift-Cop demo video above</em></p>
</div>
  <p><em>Real-time drift monitoring and approval workflow</em></p>
</div>
=======
<a href="https://www.youtube.com/watch?v=ZJ-OocWpu44" target="_blank">
  <img
    src="https://img.youtube.com/vi/ZJ-OocWpu44/maxresdefault.jpg"
    alt="Watch the demo on YouTube"
    width="100%"  />
</a>
>>>>>>> f3acd5b0

## 📦 Components

### 1. MCP Security Scanner (mcp-sec)
A powerful command-line security scanner that performs deep analysis of MCP servers, codebases, and dependencies.

**Key Features:**
- **Multi-Layer Scanning**: Comprehensive analysis of server manifests, workspace code, and dependencies
- **Advanced Threat Detection**: 
  - Typosquatting detection using Levenshtein distance and TF-IDF similarity
  - Semantic drift analysis powered by LLM to detect mismatches between descriptions and capabilities
  - Prompt injection pattern detection including hidden characters and system manipulation
  - Known CVE scanning in dependencies
- **Cryptographic Security**:
  - SHA-256 based tool hashing with canonical JSON representation
  - Sigstore integration for digital signatures (DSSE envelope format)
  - Version tracking to detect unauthorized changes
  - Lock file management for manifest pinning
- **Language Support**: Extracts MCP tool definitions from 10+ languages using Tree-sitter AST parsing
- **Flexible Reporting**: Markdown, JSON, and SARIF formats for CI/CD integration

### 2. MCP Security Web UI (mcp-sec-web)
A modern React-based dashboard providing real-time visualization and management of security findings.

**Key Features:**
- **Real-Time Dashboard**: Live monitoring of configuration drifts and security issues
- **Interactive Approval Workflows**: 
  - Quick approve for low-risk changes
  - Detailed review process for high-risk modifications
  - Complete audit trail with timestamps and approver tracking
- **Advanced Filtering & Search**: Filter by severity, environment, repository, or custom search
- **Bulk Operations**: Select and approve multiple drifts simultaneously
- **Data Export**: CSV and JSON export for reporting and analysis
- **Zero-Integration Design**: Works with existing MCP-SEC installations without code modifications
```
┌─────────────────────────────────────────────────────────────────────────────────────┐
│                              MCP SECURITY SCANNER (mcp-sec/)                         │
│                         "Shift-Left Security for MCP Servers"                       │
│                                   Version 0.1.0                                     │
└─────────────────────────────────────────────────────────────────────────────────────┘

┌─────────────────────────────────────────────────────────────────────────────────────┐
│                                   CORE SCANNERS                                     │
├─────────────────────────────────────────────────────────────────────────────────────┤
│                                                                                     │
│  ┌──────────────────────┐  ┌──────────────────────┐  ┌──────────────────────┐       │
│  │   SERVER SCANNER     │  │  WORKSPACE SCANNER   │  │  DEPENDENCY SCANNER  │       │
│  ├──────────────────────┤  ├──────────────────────┤  ├──────────────────────┤       │
│  │ • Manifest validation │  │ • Prompt injection   │  │ • CVE detection      │      │
│  │ • Schema checking     │  │ • MCP tool extraction│  │ • Typosquatting      │      │
│  │ • Permission audit    │  │ • Code pattern match │  │ • Version checks     │      │
│  │ • Typo detection      │  │ • Zero-width chars   │  │ • Package analysis   │      │
│  │ • Semantic analysis   │  │ • Security patterns  │  │ • Lock verification  │      │
│  └──────────────────────┘  └──────────────────────┘  └──────────────────────┘       │
│           ▲                          ▲                          ▲                   │
│           │                          │                          │                   │
│           └──────────────────────────┴──────────────────────────┘                   │
│                                      │                                              │
└──────────────────────────────────────┴──────────────────────────────────────────────┘

┌─────────────────────────────────────────────────────────────────────────────────────┐
│                               SECURITY ANALYZERS                                    │
├─────────────────────────────────────────────────────────────────────────────────────┤
│                                                                                     │
│  ┌─────────────────────────────────┐      ┌─────────────────────────────────┐       │
│  │     TYPO DETECTOR               │      │    SEMANTIC ANALYZER            │       │
│  ├─────────────────────────────────┤      ├─────────────────────────────────┤       │
│  │                                 │      │                                 │       │
│  │  fiIesystem ≈ filesystem        │      │  🤖 OpenAI LLM Analysis         │       │  
│  │  ┌───────────────────┐          │      │  ┌─────────────────────┐        │       │ 
│  │  │ Levenshtein ≤ 2   │          │      │  │ Description:        │        │       │
│  │  │ Dice coefficient  │ ◄─────── ┼──────┼─▶│ "Read-only tool"    │        │       │
│  │  │ Homograph check   │          │      │  │ Schema:             │        │       │
│  │  │ TF-IDF + Cosine   │          │      │  │ {delete: true} ❌   │        │       │
│  │  └───────────────────┘          │      │  └─────────────────────┘        │       │
│  │                                 │      │                                 │       │
│  └─────────────────────────────────┘      └─────────────────────────────────┘       │
│                                                                                     │
└─────────────────────────────────────────────────────────────────────────────────────┘

┌─────────────────────────────────────────────────────────────────────────────────────┐
│                            CRYPTOGRAPHIC SECURITY                                   │
├─────────────────────────────────────────────────────────────────────────────────────┤
│                                                                                     │
│  ┌─────────────────────┐     ┌─────────────────────┐     ┌─────────────────────┐    │
│  │   TOOL HASHING      │     │  SIGSTORE SIGNING   │     │  VERSION TRACKING   │    │
│  ├─────────────────────┤     ├─────────────────────┤     ├─────────────────────┤    │
│  │                     │     │                     │     │                     │    │
│  │  Tool Definition    │     │  ┌──────────────┐   │     │  v1.0 ──► v1.1      │    │
│  │       ↓             │     │  │ DSSE Format  │   │     │    ↓       ↓        │    │
│  │  Canonical JSON     │     │  │ OIDC Auth    │   │     │  Hash₁ ≠ Hash₂      │    │
│  │       ↓             │     │  │ Transparency │   │     │    ↓       ↓        │    │
│  │  SHA-256 Hash       │     │  └──────────────┘   │     │  🔔 Notification    │    │
│  │       ↓             │     │         ↓           │     │    ↓       ↓        │    │
│  │  abc123def456...    │     │    ✓ Verified       │     │  ⚠️  Approval Req   │    │
│  │                     │     │                     │     │                     │    │
│  └─────────────────────┘     └─────────────────────┘     └─────────────────────┘    │
│                                                                                     │
└─────────────────────────────────────────────────────────────────────────────────────┘

┌─────────────────────────────────────────────────────────────────────────────────────┐
│                              CHANGE MANAGEMENT                                      │
├─────────────────────────────────────────────────────────────────────────────────────┤
│                                                                                     │
│   ┌────────────┐     ┌────────────┐     ┌────────────┐     ┌────────────┐           │
│   │  DETECTION │ ──► │   NOTIFY   │ ──► │  APPROVAL  │ ──► │   APPLY    │           │
│   └────────────┘     └────────────┘     └────────────┘     └────────────┘           │
│         │                   │                   │                   │               │
│         ▼                   ▼                   ▼                   ▼               │
│   ╔════════════╗     ╔════════════╗     ╔════════════╗     ╔════════════╗           │
│   ║ Tool Added ║     ║ Risk Level ║     ║ ✓ Approve  ║     ║ Tool Active║           │
│   ║ Perm Change║     ║ Stored DB  ║     ║ ✗ Reject   ║     ║ Or Blocked ║           │
│   ║ Hash Change║     ║ SQLite     ║     ║ CLI/API    ║     ║ Tracked    ║           │
│   ╚════════════╝     ╚════════════╝     ╚════════════╝     ╚════════════╝           │
│                                                                                     │
└─────────────────────────────────────────────────────────────────────────────────────┘
```

## 🚀 Quick Start

### Installation

```bash
# Install Drift Cop CLI
pip install driftcop

# Clone the repository for web UI
git clone https://github.com/yourusername/drift-cop.git
cd drift-cop
```

### Basic Usage

1. **Scan an MCP Server**:
```bash
driftcop scan-server https://example.com/mcp-server
```

2. **Start the Web UI**:
```bash
cd mcp-sec-web
./start.sh
```

3. **Access the Dashboard**:
- Web UI: http://localhost:5173
- API Docs: http://localhost:8000/docs

## 🔍 Security Checks

### Vulnerability Detection
- **Typosquatting**: Detects lookalike server names (e.g., `fiIesystem` vs `filesystem`)
- **Semantic Drift**: Identifies tools whose capabilities don't match their descriptions
- **Permission Analysis**: Flags excessive or dangerous permissions
- **Prompt Injection**: Detects hidden instructions and malicious patterns
- **Supply Chain**: Scans for known CVEs and unpinned dependencies

### Risk Scoring
Findings are categorized by severity:
- **Critical (10.0)**: Immediate security risk requiring urgent action
- **High (7.0)**: Serious security concern
- **Medium (4.0)**: Moderate risk
- **Low (1.0)**: Minor issue
- **Info (0.0)**: Informational finding

## 🏗️ Architecture

```
┌─────────────────────────────────────────────────────────────────────┐
│                         Drift-Cop                                   │
├─────────────────────────────────────────────────────────────────────┤
│                                                                     │
│  ┌──────────────────┐           ┌──────────────────┐              │
│  │  MCP-SEC Scanner │           │  MCP-SEC Web UI  │              │
│  ├──────────────────┤           ├──────────────────┤              │
│  │ • CLI Interface  │           │ • React Frontend │              │
│  │ • Multi-Scanner  │◄─────────►│ • FastAPI Backend│              │
│  │ • Crypto Engine  │           │ • Real-time Dash │              │
│  │ • Report Gen     │           │ • Approval Flow  │              │
│  └────────┬─────────┘           └────────┬─────────┘              │
│           │                               │                         │
│           └──────────────┬────────────────┘                        │
│                          ▼                                          │
│                   ┌──────────────┐                                 │
│                   │ SQLite DBs   │                                 │
│                   ├──────────────┤                                 │
│                   │ • Tracking   │                                 │
│                   │ • Approvals  │                                 │
│                   │ • History    │                                 │
│                   └──────────────┘                                 │
│                                                                     │
└─────────────────────────────────────────────────────────────────────┘
```

## 📊 Workflow Integration

### CI/CD Pipeline
```yaml
# Example GitHub Actions workflow
- name: Drift Cop Security Scan
  run: |
    driftcop ci-hook https://your-server.com \
      --threshold 5.0 \
      --sarif report.sarif
    
- name: Upload SARIF
  uses: github/codeql-action/upload-sarif@v2
  with:
    sarif_file: report.sarif
```

### Change Management Process
1. **Detection**: Scanner identifies configuration changes
2. **Notification**: Changes tracked in SQLite database
3. **Review**: Security team reviews via web dashboard
4. **Approval**: Approved changes are applied, rejected ones blocked
5. **Audit**: Complete trail maintained for compliance

## 🛡️ Security Best Practices

### For MCP Server Developers
- **Pin Dependencies**: Use exact versions in lock files
- **Sign Manifests**: Use Sigstore for cryptographic signatures
- **Minimize Permissions**: Request only necessary capabilities
- **Clear Descriptions**: Ensure tool descriptions match functionality
- **Regular Scans**: Integrate security scanning in CI/CD

### For Security Teams
- **Regular Monitoring**: Use web dashboard for continuous oversight
- **Risk Thresholds**: Set appropriate thresholds for your environment
- **Approval Workflows**: Establish clear approval processes
- **Audit Trails**: Maintain records for compliance
- **Incident Response**: Have plans for high-severity findings

## 📚 Documentation

- [MCP-SEC CLI Reference](./mcp-sec/README.md)
- [Web UI Guide](./mcp-sec-web/README.md)
- [Integration Guide](./mcp-sec-web/INTEGRATION.md)
- [API Documentation](http://localhost:8000/docs) (when running)

## 🤝 Contributing

We welcome contributions! Please see our contributing guidelines for:
- Code style and standards
- Testing requirements
- Pull request process
- Security disclosure policy

## 📄 License

This project is licensed under the MIT License - see the LICENSE file for details.

## 🙏 Acknowledgments

- Built for the Model Context Protocol community
- Powered by Tree-sitter for robust code parsing
- Uses Sigstore for supply chain security
- Inspired by best practices from OWASP and security research

---

**Security Notice**: This tool is designed for defensive security purposes only. It helps developers and security teams identify and prevent vulnerabilities in MCP implementations. Always use responsibly and in accordance with applicable laws and regulations.<|MERGE_RESOLUTION|>--- conflicted
+++ resolved
@@ -27,7 +27,10 @@
 
 ---
 
-<<<<<<< HEAD
+Drift-Cop is a defensive security platform designed to help developers and organizations identify, track, and mitigate security vulnerabilities in MCP server implementations. It consists of two main components working seamlessly together to provide end-to-end security coverage.
+
+## 📸 Dashboard Preview
+
 <div align="center">
   <img src="logos/driftcopdashboard.gif" alt="Drift Cop Dashboard in Action" width="800">
 </div>
@@ -37,17 +40,8 @@
 <div align="center">
   <iframe width="800" height="450" src="https://www.youtube.com/embed/ZJ-OocWpu44?si=Va2HfpNcA5Ba9Lbf" title="Drift-Cop Demo Video" frameborder="0" allow="accelerometer; autoplay; clipboard-write; encrypted-media; gyroscope; picture-in-picture; web-share" referrerpolicy="strict-origin-when-cross-origin" allowfullscreen></iframe>
   <p><em>Watch the Drift-Cop demo video above</em></p>
-</div>
   <p><em>Real-time drift monitoring and approval workflow</em></p>
 </div>
-=======
-<a href="https://www.youtube.com/watch?v=ZJ-OocWpu44" target="_blank">
-  <img
-    src="https://img.youtube.com/vi/ZJ-OocWpu44/maxresdefault.jpg"
-    alt="Watch the demo on YouTube"
-    width="100%"  />
-</a>
->>>>>>> f3acd5b0
 
 ## 📦 Components
 
